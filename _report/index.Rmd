--- conflicted
+++ resolved
@@ -147,11 +147,7 @@
 
 ![](./join/J1_1e7_NA_0_0_basic_small.png)
 
-<<<<<<< HEAD
 ###### 5 GB 
-=======
-#### 5 GB
->>>>>>> 79fe6a4c
 
 ####### **basic questions**
 
@@ -181,11 +177,7 @@
 
 ###### 5 GB
 
-<<<<<<< HEAD
-####### **basic questions**
-=======
-#### 50 GB {.active}
->>>>>>> 79fe6a4c
+####### **basic questions**
 
 ![](./groupby/G1_1e8_1e2_0_0_basic_xlarge.png)
 
@@ -225,6 +217,33 @@
 
 <!--
 ##### **advanced questions**
+
+![](./join/J1_1e7_NA_0_0_advanced.png)
+-->
+
+#### 5 GB
+
+##### **basic questions**
+
+![](./join/J1_1e8_NA_0_0_basic.png)
+
+
+<!--
+##### **advanced questions**
+
+![](./join/J1_1e8_NA_0_0_advanced.png)
+-->
+
+#### 50 GB {.active}
+
+##### **basic questions**
+
+![](./join/J1_1e9_NA_0_0_basic.png)
+
+<!--
+##### **advanced questions**
+
+![](./join/J1_1e9_NA_0_0_advanced.png)
 -->
 
 ---
